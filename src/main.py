--- conflicted
+++ resolved
@@ -65,7 +65,6 @@
 
 def use_proper_output_dir(config, training_args):
     if training_args.do_train:
-<<<<<<< HEAD
         # do_train의 결과는 model이므로
         return config.output.model('./models/train_dataset')
     elif training_args.do_eval:
@@ -82,28 +81,16 @@
         return config.model.name()
     elif training_args.do_eval or training_args.do_predict:
         return config.output.model('./models/train_dataset')
-=======
-        # config.model.name = 'klue/bert-base'  # yaml에서 설정된 model.name 그대로 가져감.
-        config.dataQA.path = './data/train_dataset'  # Training 시 train 데이터셋 경로
-        training_args.output_dir = './models/train_dataset'
-        training_args.num_train_epochs = config.training.epochs()
-        training_args.per_device_train_batch_size = config.training.batch_size()
-        training_args.per_device_eval_batch_size = config.training.batch_size()
-        training_args.learning_rate = float(config.training.learning_rate())
-        training_args.weight_decay = float(config.training.weight_decay())
-        training_args.lr_scheduler_type  = config.training.scheduler()
-        
-    elif training_args.do_eval:
-        config.model.name = './models/train_dataset'  # Evaluation 또는 Prediction 시 fine-tuned 모델
-        config.dataQA.path = './data/train_dataset'  # Evaluation 또는 Prediction 시 test 데이터셋 경로
-        training_args.output_dir = './outputs/train_dataset'
-        
-    else: # do_predict인 경우
-        config.model.name = './models/train_dataset'
-        config.dataQA.path = './data/test_dataset'
-        training_args.output_dir = './outputs/test_dataset'
-        
->>>>>>> 12bba9c9
+
+def set_hyperparameters(config, training_args):
+    training_args.num_train_epochs = config.training.epochs()
+    training_args.per_device_train_batch_size = config.training.batch_size()
+    training_args.per_device_eval_batch_size = config.training.batch_size()
+    training_args.learning_rate = float(config.training.learning_rate())
+    training_args.weight_decay = float(config.training.weight_decay())
+    training_args.lr_scheduler_type  = config.training.scheduler()
+
+    return training_args
 
 def main():
     config = Config()
@@ -113,6 +100,7 @@
     parser = HfArgumentParser((CustomTrainingArguments, DataArguments))
     training_args, data_args = parser.parse_args_into_dataclasses()
     training_args.output_dir = use_proper_output_dir(config, training_args)
+    training_args = set_hyperparameters(config, training_args)
     is_testing = True if data_args.testing else config.testing(False)
     set_all_seed(config.seed())
 
