import os
import sys
import random
import logging
import argparse
import numpy as np
import torch
# from datasets import load_from_disk, load_metric 
from datasets import load_from_disk
from evaluate import load as load_metric

from transformers import (
    AutoConfig,
    AutoModelForQuestionAnswering,
    AutoTokenizer,
    DataCollatorWithPadding,
    HfArgumentParser,
    TrainingArguments,
    set_seed,
)
from transformers.trainer_utils import get_last_checkpoint

from config import Config
from QuestionAnswering.tokenizer_wrapper import QuestionAnsweringTokenizerWrapper
from QuestionAnswering.trainer import QuestionAnsweringTrainer
from QuestionAnswering.utils import check_no_error

def set_all_seed(seed, deterministic=False):
    random.seed(seed)
    np.random.seed(seed)
    torch.manual_seed(seed)
    torch.cuda.manual_seed_all(seed)
    set_seed(seed)
    if deterministic:
        torch.backends.cudnn.deterministic = True
        torch.backends.cudnn.benchmark = False

def set_hyperparameters(config, training_args):
    training_args.num_train_epochs = config.training.epochs()
    training_args.per_device_train_batch_size = config.training.batch_size()
    training_args.per_device_eval_batch_size = config.training.batch_size()
    training_args.learning_rate = float(config.training.learning_rate())
    training_args.weight_decay = float(config.training.weight_decay())
    training_args.lr_scheduler_type  = config.training.scheduler()

    return training_args

def main():
    config = Config()
    
    set_all_seed(config.seed())
    logger = logging.getLogger(__name__)
    
    logging.basicConfig(
        format="%(asctime)s - %(levelname)s - %(name)s -   %(message)s",
        datefmt="%m/%d/%Y %H:%M:%S",
        handlers=[logging.StreamHandler(sys.stdout)],
    )
    
<<<<<<< HEAD
    arg_parser = argparse.ArgumentParser()
    arg_parser.add_argument("--testing", action='store_true', help="Use only 1% of the dataset for testing")
    args, unknown = arg_parser.parse_known_args()    
    
    parser = HfArgumentParser((TrainingArguments,))
    training_args = parser.parse_args_into_dataclasses(unknown)[0]
=======
    parser = HfArgumentParser((TrainingArguments))
    training_args = parser.parse_args_into_dataclasses()[0]

    training_args = set_hyperparameters(config, training_args)
>>>>>>> a537c297
    
    logger.info("Training/evaluation parameters %s", training_args)
    
    datasets = load_from_disk(config.dataQA.path())
    
    if args.testing:
        # 1%만 선택
        num_train_samples = len(datasets['train'])
        num_valid_samples = len(datasets["validation"])
        test_samples = int(0.01 * num_train_samples)
        valid_samples = int(0.01 * num_valid_samples)
        
        datasets["train"] = datasets["train"].select(range(test_samples))
        datasets["validation"] = datasets["validation"].select(range(valid_samples))
    
    
    print(datasets)
    
    config_hf = AutoConfig.from_pretrained(config.model.name())
    tokenizer = AutoTokenizer.from_pretrained(config.model.name(), use_fast=True)
    model = AutoModelForQuestionAnswering.from_pretrained(config.model.name(), config=config_hf)
    
    last_checkpoint, _ = check_no_error(config, training_args, datasets, tokenizer) 
    
    if not (training_args.do_train or training_args.do_eval):
        return
        
    wrapped_tokenizer = QuestionAnsweringTokenizerWrapper(tokenizer, config)
    column_names = datasets["train"].column_names if training_args.do_train else datasets["validation"].column_names
            
    if training_args.do_train:
        train_dataset = datasets["train"]
        
        train_dataset = train_dataset.map(
            wrapped_tokenizer.encode_train,
            batched=True,
            remove_columns=column_names,
            num_proc=config.dataQA.tokenizer.preprocess_num_workers(None),
            load_from_cache_file=not config.dataQA.overwrite_cache(False)
        )
    
    if training_args.do_eval:
        eval_dataset = datasets["validation"]
        
        eval_dataset = eval_dataset.map(
            wrapped_tokenizer.encode_valid,
            batched=True,
            remove_columns=column_names,
            num_proc=config.dataQA.tokenizer.preprocess_num_workers(None),
            load_from_cache_file=not config.dataQA.overwrite_cache(False)
        )
    
    data_collator = DataCollatorWithPadding(tokenizer, pad_to_multiple_of=8 if training_args.fp16 else None)
    
    metric = load_metric("squad")
    def compute_metrics(eval_predictions):
        return metric.compute(predictions=eval_predictions.predictions,
                                references=eval_predictions.label_ids)
    
    trainer = QuestionAnsweringTrainer(
        model=model,
        args=training_args,
        config=config,
        train_dataset=train_dataset if training_args.do_train else None,
        eval_dataset=eval_dataset if training_args.do_eval else None,
        eval_examples=datasets["validation"] if training_args.do_eval else None,
        data_collator=data_collator,
        compute_metrics=compute_metrics,
        wrapped_tokenizer=wrapped_tokenizer,
    )
    
    if training_args.do_train:
        if last_checkpoint is not None:
            checkpoint = last_checkpoint
        elif os.path.isdir(config.model.name()):
            checkpoint = config.model.name()
        else:
            checkpoint = None
        
        train_result = trainer.train(resume_from_checkpoint=checkpoint)
        trainer.save_model()
        
        metrics = train_result.metrics
        metrics["train_samples"] = len(train_dataset)
        
        trainer.log_metrics("train", metrics)
        trainer.save_metrics("train", metrics)
        trainer.save_state()

        output_train_file = os.path.join(training_args.output_dir, "train_results.txt")

        with open(output_train_file, "w") as writer:
            logger.info("***** Train results *****")
            for key, value in sorted(train_result.metrics.items()):
                logger.info(f"  {key} = {value}")
                writer.write(f"{key} = {value}\n")

        # State 저장
        trainer.state.save_to_json(
            os.path.join(training_args.output_dir, "trainer_state.json")
        )
    
    if training_args.do_eval:
        logger.info("*** Evaluate ***")
        metrics = trainer.evaluate()
        
        metrics["eval_samples"] = len(eval_dataset)
        
        trainer.log_metrics("eval", metrics)
        trainer.save_metrics("eval", metrics)

if __name__ == "__main__":
    main()<|MERGE_RESOLUTION|>--- conflicted
+++ resolved
@@ -57,19 +57,13 @@
         handlers=[logging.StreamHandler(sys.stdout)],
     )
     
-<<<<<<< HEAD
     arg_parser = argparse.ArgumentParser()
     arg_parser.add_argument("--testing", action='store_true', help="Use only 1% of the dataset for testing")
     args, unknown = arg_parser.parse_known_args()    
     
     parser = HfArgumentParser((TrainingArguments,))
     training_args = parser.parse_args_into_dataclasses(unknown)[0]
-=======
-    parser = HfArgumentParser((TrainingArguments))
-    training_args = parser.parse_args_into_dataclasses()[0]
-
     training_args = set_hyperparameters(config, training_args)
->>>>>>> a537c297
     
     logger.info("Training/evaluation parameters %s", training_args)
     
