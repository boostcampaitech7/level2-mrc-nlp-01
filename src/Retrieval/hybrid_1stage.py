--- conflicted
+++ resolved
@@ -35,7 +35,6 @@
         self.sparse_retriever = sparse_retriever
         self.dense_retriever = dense_retriever
         self.ratio = ratio
-<<<<<<< HEAD
         self.context_path = context_path
         self.contexts = None
         
@@ -77,26 +76,15 @@
         elif isinstance(query_or_dataset, Dataset):
             return self.retrieve_multi(query_or_dataset, topk=topk)
         else:
-            raise ValueError("query_or_dataset must be either str or Dataset")
-
-    def retrieve_single(self, query: str, topk: Optional[int] = 1) -> Tuple[List, List]:
-        print(f"Query: {query}")
-        sparse_scores, sparse_indices = self.sparse_retriever.get_relevant_doc(query, topk)
-        dense_scores, dense_indices = self.dense_retriever.get_relevant_doc(query, topk)
-        
-        print(f"Sparse scores: {sparse_scores}")
-        print(f"Sparse indices: {sparse_indices}")
-        print(f"Dense scores: {dense_scores}")
-        print(f"Dense indices: {dense_indices}")
+            sparse_scores, sparse_indices = self.sparse_retriever.retrieve(query, topk=topk)
+            dense_scores, dense_indices = self.dense_retriever.retrieve(query, topk=topk)
         
         merged_scores, merged_indices = self._merge_results(sparse_scores, sparse_indices, dense_scores, dense_indices, topk)
         
-        print(f"Merged scores: {merged_scores}")
-        print(f"Merged indices: {merged_indices}")
-        
-        return merged_scores, merged_indices
+        return merged_scores, [self.contexts[i] for i in merged_indices]
 
-    def retrieve_multi(self, queries: Dataset, topk: Optional[int] = 1) -> pd.DataFrame:
+
+    def retrieve_multi(self, dataset: Dataset, topk: Optional[int] = 1, use_faiss: bool = False) -> pd.DataFrame:
         total = []
         with tqdm(total=len(queries)) as pbar:
             for i, query in enumerate(queries):
@@ -109,70 +97,6 @@
                     "question": question,
                     "id": query["id"],
                     "context": context
-=======
-
-        data_path = os.path.dirname(context_path)
-        context_path = os.path.basename(context_path)
-        self.data_path = data_path
-        with open(os.path.join(data_path, context_path), "r", encoding="utf-8") as f:
-            wiki = json.load(f)
-
-        self.contexts = list(
-            dict.fromkeys([v["text"] for v in wiki.values()])
-        )  # set 은 매번 순서가 바뀌므로
-        print(f"Lengths of unique contexts : {len(self.contexts)}")
-        self.ids = list(range(len(self.contexts)))
-
-
-    def retrieve(self, query_or_dataset, topk=1, use_faiss=False):
-        if isinstance(query_or_dataset, str):
-            # 단일 쿼리 처리
-            sparse_scores, sparse_indices = self.sparse_retriever.retrieve(query_or_dataset, topk=topk)
-            dense_scores, dense_indices = self.dense_retriever.retrieve(query_or_dataset, topk=topk)
-            scores, indices = self._merge_results(sparse_scores, sparse_indices, dense_scores, dense_indices, topk)
-            
-            print(f"self.contexts의 길이: {len(self.contexts)}")
-            print(f"반환된 indices: {indices}")
-            
-            # indices가 비어 있는 경우 처리
-            if not indices:
-                print("경고: 검색 결과가 없습니다.")
-                return [], []
-            
-            # indices가 문자열인 경우 (이미 context인 경우) 그대로 반환
-            if isinstance(indices[0], str):
-                return scores, indices
-            
-            # indices가 정수인 경우 context로 변환, 유효한 인덱스만 사용
-            valid_contexts = []
-            valid_scores = []
-            for score, idx in zip(scores, indices):
-                try:
-                    idx_int = int(idx)
-                    if 0 <= idx_int < len(self.contexts):
-                        valid_contexts.append(self.contexts[idx_int])
-                        valid_scores.append(score)
-                    else:
-                        print(f"경고: 인덱스 {idx_int}가 contexts의 범위를 벗어났습니다.")
-                except ValueError:
-                    print(f"경고: 인덱스 '{idx}'를 정수로 변환할 수 없습니다.")
-            
-            return valid_scores, valid_contexts
-        else:
-            # 데이터셋 처리
-            return self.retrieve_multi(query_or_dataset, topk=topk)
-
-    def retrieve_multi(self, dataset, topk=1):
-        total = []
-        with timer("query hybrid search"):
-            for example in tqdm(dataset, desc="Hybrid retrieval: "):
-                scores, contexts = self.retrieve(example["question"], topk=topk)
-                
-                tmp = {
-                    "question": example["question"],
-                    "id": example["id"],
-                    "context": " ".join(contexts)
->>>>>>> 18af9f1f
                 }
                 if "answers" in query:
                     tmp["answers"] = query["answers"]
@@ -198,7 +122,8 @@
         
         merged_indices, merged_scores = zip(*merged_items)
         
-<<<<<<< HEAD
+        print(f"병합된 점수 (처음 5개): {list(merged_scores)[:5]}")
+        print(f"병합된 인덱스 (처음 5개): {list(merged_indices)[:5]}")
         return list(merged_scores), list(merged_indices)
 
     def run(self, datasets: DatasetDict, training_args: TrainingArguments, config: Dict) -> DatasetDict:
@@ -252,81 +177,4 @@
         if not 0 <= new_ratio <= 1:
             raise ValueError("ratio must be between 0 and 1")
         self.ratio = new_ratio
-        print(f"Ratio updated to: {self.ratio}")
-=======
-        # 유효한 인덱스만 필터링
-        valid_indices = [idx for idx in merged_indices if 0 <= self._get_index(idx) < len(self.contexts)]
-        valid_scores = [score for idx, score in zip(merged_indices, merged_scores) if 0 <= self._get_index(idx) < len(self.contexts)]
-        
-        print(f"병합된 점수 (처음 5개): {valid_scores[:5]}")
-        print(f"병합된 인덱스 (처음 5개): {valid_indices[:5]}")
-        
-        return valid_scores, valid_indices
-
-    def _get_index(self, idx):
-        if isinstance(idx, int):
-            return idx
-        elif isinstance(idx, str):
-            # 문자열이 숫자로만 구성되어 있는지 확인
-            if idx.isdigit():
-                return int(idx)
-            else:
-                # 숫자가 아닌 경우, 해시 값을 사용하여 고유한 정수 생성
-                return hash(idx)
-        else:
-            # 다른 타입의 경우 해시 값 사용
-            return hash(str(idx))
-
-    def run(self, datasets, training_args, config):
-        self.sparse_retriever.get_sparse_embedding()
-        self.dense_retriever.get_dense_embedding()
-        
-        use_faiss = config.dataRetrieval.faiss.use(False)
-        if use_faiss:
-            self.sparse_retriever.build_faiss(num_clusters=config.dataRetrieval.faiss.num_clusters(64))
-            self.dense_retriever.build_faiss(num_clusters=config.dataRetrieval.faiss.num_clusters(64))
-        
-        df = self.retrieve(
-            datasets["validation"],
-            topk=config.dataRetrieval.top_k(5)
-        )
-        
-        # 누락된 열 처리
-        if 'original_context' not in df.columns:
-            df['original_context'] = ''
-        if 'answers' not in df.columns:
-            df['answers'] = [{'text': [], 'answer_start': []}] * len(df)
-        
-        if training_args.do_predict:
-            f = Features(
-                {
-                    "context": Value(dtype="string", id=None),
-                    "id": Value(dtype="string", id=None),
-                    "question": Value(dtype="string", id=None),
-                }
-            )
-        elif training_args.do_eval:
-            f = Features(
-                {
-                    "answers": Sequence(
-                        feature={
-                            "text": Value(dtype="string", id=None),
-                            "answer_start": Value(dtype="int32", id=None),
-                        },
-                        length=-1,
-                        id=None,
-                    ),
-                    "context": Value(dtype="string", id=None),
-                    "id": Value(dtype="string", id=None),
-                    "question": Value(dtype="string", id=None),
-                    "original_context": Value(dtype="string", id=None),
-                }
-            )
-        
-        # 데이터프레임에서 필요한 열만 선택
-        columns_to_use = list(f.keys())
-        df = df[columns_to_use]
-        
-        datasets = DatasetDict({"validation": Dataset.from_pandas(df, features=f)})
-        return datasets
->>>>>>> 18af9f1f
+        print(f"Ratio updated to: {self.ratio}")