--- conflicted
+++ resolved
@@ -1,10 +1,6 @@
 model:
   name: klue/bert-base
 
-<<<<<<< HEAD
-
-=======
->>>>>>> bfa40f87
 seed: 2024
 
 training:
@@ -26,13 +22,9 @@
     num_clusters: 64
 
 dataQA:
-<<<<<<< HEAD
-  path: ./data/train_dataset
-=======
   path: 
     train: ./data/train_dataset
     test: ./data/test_dataset
->>>>>>> bfa40f87
   tokenizer:
     max_seq_length: 384
     max_answer_length: 30
