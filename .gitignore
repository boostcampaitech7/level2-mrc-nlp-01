data/
<<<<<<< HEAD
__pycache__
models
outputs
=======
__pycache__/
>>>>>>> 27bdb4a2
<|MERGE_RESOLUTION|>--- conflicted
+++ resolved
@@ -1,8 +1,4 @@
 data/
-<<<<<<< HEAD
-__pycache__
-models
-outputs
-=======
 __pycache__/
->>>>>>> 27bdb4a2
+models/
+outputs/