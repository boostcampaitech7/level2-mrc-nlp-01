data/
<<<<<<< HEAD
__pycache__
models
outputs
=======
__pycache__/
>>>>>>> a537c297
<|MERGE_RESOLUTION|>--- conflicted
+++ resolved
@@ -1,8 +1,4 @@
 data/
-<<<<<<< HEAD
-__pycache__
-models
-outputs
-=======
 __pycache__/
->>>>>>> a537c297
+models/
+outputs/